#
# This file is part of the PyMeasure package.
#
# Copyright (c) 2013-2024 PyMeasure Developers
#
# Permission is hereby granted, free of charge, to any person obtaining a copy
# of this software and associated documentation files (the "Software"), to deal
# in the Software without restriction, including without limitation the rights
# to use, copy, modify, merge, publish, distribute, sublicense, and/or sell
# copies of the Software, and to permit persons to whom the Software is
# furnished to do so, subject to the following conditions:
#
# The above copyright notice and this permission notice shall be included in
# all copies or substantial portions of the Software.
#
# THE SOFTWARE IS PROVIDED "AS IS", WITHOUT WARRANTY OF ANY KIND, EXPRESS OR
# IMPLIED, INCLUDING BUT NOT LIMITED TO THE WARRANTIES OF MERCHANTABILITY,
# FITNESS FOR A PARTICULAR PURPOSE AND NONINFRINGEMENT. IN NO EVENT SHALL THE
# AUTHORS OR COPYRIGHT HOLDERS BE LIABLE FOR ANY CLAIM, DAMAGES OR OTHER
# LIABILITY, WHETHER IN AN ACTION OF CONTRACT, TORT OR OTHERWISE, ARISING FROM,
# OUT OF OR IN CONNECTION WITH THE SOFTWARE OR THE USE OR OTHER DEALINGS IN
# THE SOFTWARE.
#

from .channel import Channel
from .instrument import Instrument
<<<<<<< HEAD
from .resources import find_serial_port, list_resources
from .validators import discreteTruncate

from . import activetechnologies
from . import aculight
from . import advantest
from . import agilent
from . import aja
from . import ametek
from . import ami
from . import anaheimautomation
from . import anapico
from . import andeenhagerling
from . import anritsu
from . import attocube
from . import bkprecision
from . import danfysik
from . import deltaelektronika
from . import edwards
from . import eurotest
from . import fluke
from . import fwbell
from . import hcp
from . import heidenhain
from . import hp
from . import inficon
from . import ipgphotonics
from . import keithley
from . import keysight
from . import lakeshore
from . import lecroy
from . import mksinst
from . import newport
from . import ni
from . import novanta
from . import oxfordinstruments
from . import parker
from . import pendulum
from . import racal
from . import razorbill
from . import rohdeschwarz
from . import siglenttechnologies
from . import signalrecovery
from . import srs
from . import tcpowerconversion
from . import tektronix
from . import teledyne
from . import temptronic
from . import texio
from . import thermotron
from . import thorlabs
from . import thyracont
from . import toptica
from . import velleman
from . import yokogawa
=======
from .resources import find_serial_port, list_resources
>>>>>>> 6a93d7d1
<|MERGE_RESOLUTION|>--- conflicted
+++ resolved
@@ -24,62 +24,4 @@
 
 from .channel import Channel
 from .instrument import Instrument
-<<<<<<< HEAD
-from .resources import find_serial_port, list_resources
-from .validators import discreteTruncate
-
-from . import activetechnologies
-from . import aculight
-from . import advantest
-from . import agilent
-from . import aja
-from . import ametek
-from . import ami
-from . import anaheimautomation
-from . import anapico
-from . import andeenhagerling
-from . import anritsu
-from . import attocube
-from . import bkprecision
-from . import danfysik
-from . import deltaelektronika
-from . import edwards
-from . import eurotest
-from . import fluke
-from . import fwbell
-from . import hcp
-from . import heidenhain
-from . import hp
-from . import inficon
-from . import ipgphotonics
-from . import keithley
-from . import keysight
-from . import lakeshore
-from . import lecroy
-from . import mksinst
-from . import newport
-from . import ni
-from . import novanta
-from . import oxfordinstruments
-from . import parker
-from . import pendulum
-from . import racal
-from . import razorbill
-from . import rohdeschwarz
-from . import siglenttechnologies
-from . import signalrecovery
-from . import srs
-from . import tcpowerconversion
-from . import tektronix
-from . import teledyne
-from . import temptronic
-from . import texio
-from . import thermotron
-from . import thorlabs
-from . import thyracont
-from . import toptica
-from . import velleman
-from . import yokogawa
-=======
-from .resources import find_serial_port, list_resources
->>>>>>> 6a93d7d1
+from .resources import find_serial_port, list_resources