#
# This file is part of the PyMeasure package.
#
# Copyright (c) 2013-2025 PyMeasure Developers
#
# Permission is hereby granted, free of charge, to any person obtaining a copy
# of this software and associated documentation files (the "Software"), to deal
# in the Software without restriction, including without limitation the rights
# to use, copy, modify, merge, publish, distribute, sublicense, and/or sell
# copies of the Software, and to permit persons to whom the Software is
# furnished to do so, subject to the following conditions:
#
# The above copyright notice and this permission notice shall be included in
# all copies or substantial portions of the Software.
#
# THE SOFTWARE IS PROVIDED "AS IS", WITHOUT WARRANTY OF ANY KIND, EXPRESS OR
# IMPLIED, INCLUDING BUT NOT LIMITED TO THE WARRANTIES OF MERCHANTABILITY,
# FITNESS FOR A PARTICULAR PURPOSE AND NONINFRINGEMENT. IN NO EVENT SHALL THE
# AUTHORS OR COPYRIGHT HOLDERS BE LIABLE FOR ANY CLAIM, DAMAGES OR OTHER
# LIABILITY, WHETHER IN AN ACTION OF CONTRACT, TORT OR OTHERWISE, ARISING FROM,
# OUT OF OR IN CONNECTION WITH THE SOFTWARE OR THE USE OR OTHER DEALINGS IN
# THE SOFTWARE.

import logging
from time import time

from pymeasure.instruments import Instrument, SCPIMixin
from pymeasure.instruments.channel import Channel
from pymeasure.instruments.validators import strict_discrete_set, strict_range
from pyvisa.util import from_binary_block

log = logging.getLogger(__name__)
log.addHandler(logging.NullHandler())


class Trace(Channel):
    def delete(self):
        """Delete data of the trace."""
        self.write(":TRACe:DELETE {ch}")

    mode = Channel.control(
        ":TRACe:ATTRibute:{ch}?",
        ":TRACe:ATTRibute:{ch} %s",
        """Control the mode of the trace.""",
        values=["WRITE", "FIX", "MAX", "MIN", "RAVG", "CALC"],
        cast=int,
        get_process=lambda v: ["WRITE", "FIX", "MAX", "MIN", "RAVG", "CALC"][v],
    )

    sample_number = Channel.measurement(
        ":TRACe:DATA:SNUMber? {ch}",
        """Get the number of samples.""",
        cast=int,
    )

    def get_axis_data(self, axis="Y", samples=None):
        """Get the data of an axi in m (X) or displayed units (Y).

        :param samples: Optionally tuple of the slice to retrieve, e.g. [0, 10]
        """
        if samples is None:
            area = ""
        else:
            area = f",{samples[0]+1},{samples[1]}"
        return self.values(f":TRACE:{axis}? {{ch}}{area}")


class AQ6370Series(SCPIMixin, Instrument):
    """Represents Yokogawa AQ6370 Series of optical spectrum analyzer."""

    def __init__(
        self,
        adapter,
        name="Yokogawa AQ3670D OSA",
        baud_rate=115200,
        **kwargs,
    ):
        super().__init__(
            adapter,
            name,
            asrl={
                "read_termination": "\r\n",
                "write_termination": "\r\n",
                "baud_rate": baud_rate,
            },
            gpib={"read_termination": "\n", "write_termination": "\n"},
            tcpip={
                "read_termination": "\r\n",
                "write_termination": "\r\n",
                "port": 10001,  # configurable
            },
            **kwargs,
        )

    TRA = Instrument.ChannelCreator(Trace, "TRA")
    TRB = Instrument.ChannelCreator(Trace, "TRB")
    TRC = Instrument.ChannelCreator(Trace, "TRC")
    TRD = Instrument.ChannelCreator(Trace, "TRD")
    TRE = Instrument.ChannelCreator(Trace, "TRE")
    TRF = Instrument.ChannelCreator(Trace, "TRF")
    TRG = Instrument.ChannelCreator(Trace, "TRG")

    def authenticate_ethernet(self, username, password=""):
        """Authenticate for an ethernet connection."""
        # Open the connection. It has to be closed at the end.
        assert self.ask(f'OPEN "{username}"') == "AUTHENTICATE CRAM-MD5."
        # Encrypted password transfer is possible.
        assert self.ask(password) == "READY"

    # Control sweep status -------------------------------------------------------------------------

    def trigger(self):
        """Perform a single sweep according to previous conditions."""
        self.write("*TRG")  # "Trigger"

    def abort(self):
        """Stop operations such as measurements and calibration."""
        self.write(":ABORt")

    def initiate_sweep(self):
        """Initiate a sweep."""
        self.write(":INITiate:IMMediate")

    sweep_complete = Instrument.measurement(
        ":STATus:OPERation:CONDition?",
        """Get the completion status of the sweep (bool, True if complete).""",
        get_process=lambda x: bool(int(x) & 1),
    )

    def wait_for_sweep_complete(self, should_stop=lambda: False, timeout=300):
        """Block the program, waiting for the sweep to complete.

        :param should_stop: Function that returns True to stop waiting.
        :param timeout: Maximum waiting time, in seconds.
        :return: True when sweep completed, False if stopped by should_stop.
        :raises TimeoutError: If the temperature does not stabilize within the timeout period.
        """

        t0 = time()
        while not self.sweep_complete:

            if should_stop():
                return False

            if time() - t0 > timeout:
                raise TimeoutError("Timed out waiting for sweep to run.")

        return True

    # Leveling -------------------------------------------------------------------------------------

    reference_level = Instrument.control(
        ":DISPlay:TRACe:Y1:SCALe:RLEVel?",
        ":DISPlay:TRACe:Y1:SCALe:RLEVel %g",
        "Control the reference level of main scale of level axis (float in dBm).",
        validator=strict_range,
        values=[-90, 30],
    )

    level_position = Instrument.control(
        ":DISPlay:TRACe:Y1:RPOSition?",
        ":DISPlay:TRACe:Y1:RPOSition %g",
        """Control the reference level position regarding divisions
        (int, smaller than total number of divisions which is either 8, 10 or 12).""",
        validator=strict_range,
        values=[0, 12],
        dynamic=True,
        get_process=lambda x: int(x),
    )

    def set_level_position_to_max(self):
        """Set the reference level position to the maximum value."""
        self.write(":CALCulate:MARKer:MAXimum:SRLevel")

    # Sweep settings -------------------------------------------------------------------------------

    sweep_mode = Instrument.control(
        ":INITiate:SMODe?",
        ":INITiate:SMODe %s",
        "Control the sweep mode (str 'SINGLE', 'REPEAT', 'AUTO', 'SEGMENT').",
        validator=strict_discrete_set,
        map_values=True,
        values={"SINGLE": 1, "REPEAT": 2, "AUTO": 3, "SEGMENT": 4},
    )

    sweep_time_interval = Instrument.control(
        ":SENSe:SWEep:TIME:INTerval?",
        ":SENSe:SWEep:TIME:INTerval %g",
        "Control the sweep time interval (int from 0 to 99999 s).",
        validator=strict_range,
        values=[0, 99999],
    )

    automatic_sample_number = Instrument.control(
        ":SENSe:SWEep:POINts:AUTO?",
        ":SENSe:SWEep:POINts:AUTO %d",
        "Control the automatic sample number (bool).",
        validator=strict_discrete_set,
        map_values=True,
        values={False: 0, True: 1},
    )

    sample_number = Instrument.control(
        ":SENSe:SWEep:POINts?",
        ":SENSe:SWEep:POINts %d",
        "Control the sample number (int from 51 to 50001).",
        validator=strict_range,
        values=[101, 50001],
        get_process=lambda x: int(x),
    )

    sensitivity = Instrument.control(
        ":SENSe:SENSe?",
        ":SENSe:SENSe %s",
        """Control the sweep sensitivity
        (str 'NHLD', 'NAUT', 'NORM', 'MID', 'HIGH1', 'HIGH2', 'HIGH3')""",
        validator=strict_discrete_set,
        map_values=True,
        values={"NHLD": 0, "NAUT": 1, "MID": 2, "HIGH1": 3, "HIGH2": 4, "HIGH3": 5, "NORM": 6},
    )

    # Wavelength settings (all assuming wavelength mode, not frequency mode) -----------------------

    wavelength_center = Instrument.control(
        ":SENSe:WAVelength:CENTer?",
        ":SENSe:WAVelength:CENTer %g",
        "Control measurement condition center wavelength (float in m).",
        validator=strict_range,
        values=[600e-9, 1700e-9],
        dynamic=True,
    )

    wavelength_span = Instrument.control(
        ":SENSe:WAVelength:SPAN?",
        ":SENSe:WAVelength:SPAN %g",
        "Control wavelength span (float from 0 to 1100e-9 m).",
        validator=strict_range,
        values=[0, 1100e-9],
        dynamic=True,
    )

    wavelength_start = Instrument.control(
        ":SENSe:WAVelength:STARt?",
        ":SENSe:WAVelength:STARt %g",
        "Control the measurement start wavelength (float from 50e-9 to 2250e-9 in m).",
        validator=strict_range,
        values=[50e-9, 1700 - 9],
        dynamic=True,
    )

    wavelength_stop = Instrument.control(
        ":SENSe:WAVelength:STOP?",
        ":SENSe:WAVelength:STOP %g",
        "Control the measurement stop wavelength (float from 50e-9 to 2250e-9 in m).",
        validator=strict_range,
        values=[600e-9, 2250e-9],
        dynamic=True,
    )

<<<<<<< HEAD
    wavelength_automatic_center = Instrument.control(
        ":calc:mark:max:scenter:auto?",
        ":calc:mark:max:scenter:auto %s",
        """Control whether the wavelength center follows the maximum (bool).""",
        validator=strict_discrete_set,
        values={True: "ON", False: "OFF"},
        map_values=True,
=======
    resolution_bandwidth = Instrument.control(
        ":SENSe:BWIDth:RESolution?",
        ":SENSe:BWIDth:RESolution %g",
        """Control the measurement resolution
        (float in m, discrete values: [0.02e-9, 0.05e-9, 0.1e-9, 0.2e-9, 0.5e-9, 1e-9, 2e-9] m).""",
        validator=strict_discrete_set,
        values=[0.02e-9, 0.05e-9, 0.1e-9, 0.2e-9, 0.5e-9, 1e-9, 2e-9],
        dynamic=True,
>>>>>>> 43a1a149
    )

    # Trace operations -----------------------------------------------------------------------------

    active_trace = Instrument.control(
        ":TRACe:ACTive?",
        ":TRACe:ACTive %d",
        "Control the active trace (str 'A', 'B', 'C', ...).",
    )

    def copy_trace(self, source, destination):
        """
        Copy the data of specified trace to the another trace.

        :param source: Source trace (str 'A', 'B', 'C', ...).
        :param destination: Destination trace (str 'A', 'B', 'C', ...).
        """

        self.write(f":TRACe:COPY TR{source.replace('TR', '')},TR{destination.replace('TR', '')}")

    def delete_trace(self, trace):
        """
        Delete the specified trace.

        :param trace: Trace to be deleted (str 'ALL', 'A', 'B', 'C', ...).
        """

        if trace == "ALL":
            self.write(":TRACe:DELete:ALL")
        else:
            self.write(f":TRACe:DELete TR{trace.replace('TR', '')}")

    def get_xdata(self, trace="TRA"):
        """
        Measure the x-axis data of specified trace, output wavelength in m.

        :param trace: Trace to measure (str 'A', 'B', 'C', ...).
        :return: The x-axis data of specified trace.
        """

        return self.values(f":TRACe:X? TR{trace.replace('TR', '')}")

    def get_ydata(self, trace="TRA"):
        """
        Measure the y-axis data of specified trace, output power in dBm.

        :param trace: Trace to measure (str 'A', 'B', 'C', ...).
        :return: The y-axis data of specified trace.
        """

        return self.values(f":TRACe:Y? TR{trace.replace('TR', '')}")

    # Analysis -------------------------------------------------------------------------------------

    def execute_analysis(self):
        """Execute the analysis with the current analysis settings."""
        self.write(":CALCulate")

    def get_analysis(self):
        """
        Query the analysis results of latest analysis. If no analysis has been
        performed, returns query error.
        """
        return self.write(":CALCulate:DATA?")


# subclasses of specific instruments ---------------------------------------------------------------


class AQ6370E(AQ6370Series):
    """Represents Yokogawa AQ6370E optical spectrum analyzer."""

    sweep_speed = Instrument.control(
        ":SENSe:SWEep:SPEed?",
        ":SENSe:SWEep:SPEed %d",
        "Control the sweep speed (str '1x' or '2x' for double speed).",
        validator=strict_discrete_set,
        map_values=True,
        values={"1x": 0, "2x": 1},
    )

<<<<<<< HEAD
    # Calculate
    calc_result = Instrument.measurement(
        ":CALCulate:DATA?",
        """Get the results of the last analysis.""",
    )

    transfer_format = Instrument.control(
        ":FORMat:DATA?",
        ":FORMat:DATA %s",
        """Control the data transfer format. It returns to default ASCII at reset.""",
        values=["ASCII", "REAL,32", "REAL,64"],
    )

    def get_binary_data(self, bitness=64):
        header = self.read_bytes(2)
        assert (
            chr(header[0]) == "#"
        ), f"header does not start with #, but with {header!r}"
        length_of_length_indicator = int(chr(header[1]))
        length = int(self.read_bytes(length_of_length_indicator).decode())
        data = self.read_bytes(length)
        return from_binary_block(
            data, datatype="d" if bitness == 64 else "f", is_big_endian=False
        )

=======
    sensitivity_level = Instrument.control(
        ":SENSe:SENSe:LEVel?",
        ":SENSe:SENSe:LEVel %g",
        """Control the sweep sensitivity by specifying the sensitivity level you want to measure at,
        in dBm. The sensitivity closest to that level, and the sweep speed are automatically
        selected.""",
    )
>>>>>>> 43a1a149

    pass


class AQ6370D(AQ6370Series):
    """Represents Yokogawa AQ6370D optical spectrum analyzer."""

    sweep_speed = Instrument.control(
        ":SENSe:SWEep:SPEed?",
        ":SENSe:SWEep:SPEed %d",
        "Control the sweep speed (str '1x' or '2x' for double speed).",
        validator=strict_discrete_set,
        map_values=True,
        values={"1x": 0, "2x": 1},
    )


class AQ6370C(AQ6370Series):
    """Represents Yokogawa AQ6370C optical spectrum analyzer."""

    sweep_speed = Instrument.control(
        ":SENSe:SWEep:SPEed?",
        ":SENSe:SWEep:SPEed %d",
        "Control the sweep speed (str '1x' or '2x' for double speed).",
        validator=strict_discrete_set,
        map_values=True,
        values={"1x": 0, "2x": 1},
    )


class AQ6373(AQ6370Series):
    """Represents Yokogawa AQ6373 optical spectrum analyzer."""

    wavelength_center_values = [350e-9, 1200e-9]  # 0.001 steps
    wavelength_start_values = [1e-9, 1200e-9]  # 0.001 steps
    wavelength_stop_values = [350e-9, 1625e-9]  # 0.001 steps
    wavelength_span_values = [0, 850e-9]  # 0.1 steps
    resolution_bandwidth_values = [
        0.01e-9,
        0.02e-9,
        0.05e-9,
        0.1e-9,
        0.2e-9,
        0.5e-9,
        1e-9,
        2e-9,
        5e-9,
        10e-9,
    ]


class AQ6373B(AQ6373):
    """Represents Yokogawa AQ6373B variant optical spectrum analyzer."""

    sweep_speed = Instrument.control(
        ":SENSe:SWEep:SPEed?",
        ":SENSe:SWEep:SPEed %d",
        "Control the sweep speed (str '1x' or '2x' for double speed).",
        validator=strict_discrete_set,
        map_values=True,
        values={"1x": 0, "2x": 1},
    )


class AQ6375(AQ6370Series):
    """Represents Yokogawa AQ6375 optical spectrum analyzer."""

    wavelength_center_values = [1200e-9, 2400e-9]  # 0.001 steps
    wavelength_start_values = [600e-9, 2400e-9]  # 0.001 steps
    wavelength_stop_values = [1200e-9, 3000e-9]  # 0.001 steps
    wavelength_span_values = [0, 1200e-9]  # 0.1 steps
    resolution_bandwidth_values = [
        0.05e-9,
        0.1e-9,
        0.2e-9,
        0.5e-9,
        1e-9,
        2e-9,
    ]


class AQ6375B(AQ6375):
    """Represents Yokogawa AQ6375B variant optical spectrum analyzer."""

    sweep_speed = Instrument.control(
        ":SENSe:SWEep:SPEed?",
        ":SENSe:SWEep:SPEed %d",
        "Control the sweep speed (str '1x' or '2x' for double speed).",
        validator=strict_discrete_set,
        map_values=True,
        values={"1x": 0, "2x": 1},
    )<|MERGE_RESOLUTION|>--- conflicted
+++ resolved
@@ -257,7 +257,6 @@
         dynamic=True,
     )
 
-<<<<<<< HEAD
     wavelength_automatic_center = Instrument.control(
         ":calc:mark:max:scenter:auto?",
         ":calc:mark:max:scenter:auto %s",
@@ -265,7 +264,8 @@
         validator=strict_discrete_set,
         values={True: "ON", False: "OFF"},
         map_values=True,
-=======
+    )
+
     resolution_bandwidth = Instrument.control(
         ":SENSe:BWIDth:RESolution?",
         ":SENSe:BWIDth:RESolution %g",
@@ -274,7 +274,6 @@
         validator=strict_discrete_set,
         values=[0.02e-9, 0.05e-9, 0.1e-9, 0.2e-9, 0.5e-9, 1e-9, 2e-9],
         dynamic=True,
->>>>>>> 43a1a149
     )
 
     # Trace operations -----------------------------------------------------------------------------
@@ -340,23 +339,6 @@
         """
         return self.write(":CALCulate:DATA?")
 
-
-# subclasses of specific instruments ---------------------------------------------------------------
-
-
-class AQ6370E(AQ6370Series):
-    """Represents Yokogawa AQ6370E optical spectrum analyzer."""
-
-    sweep_speed = Instrument.control(
-        ":SENSe:SWEep:SPEed?",
-        ":SENSe:SWEep:SPEed %d",
-        "Control the sweep speed (str '1x' or '2x' for double speed).",
-        validator=strict_discrete_set,
-        map_values=True,
-        values={"1x": 0, "2x": 1},
-    )
-
-<<<<<<< HEAD
     # Calculate
     calc_result = Instrument.measurement(
         ":CALCulate:DATA?",
@@ -382,7 +364,22 @@
             data, datatype="d" if bitness == 64 else "f", is_big_endian=False
         )
 
-=======
+
+# subclasses of specific instruments ---------------------------------------------------------------
+
+
+class AQ6370E(AQ6370Series):
+    """Represents Yokogawa AQ6370E optical spectrum analyzer."""
+
+    sweep_speed = Instrument.control(
+        ":SENSe:SWEep:SPEed?",
+        ":SENSe:SWEep:SPEed %d",
+        "Control the sweep speed (str '1x' or '2x' for double speed).",
+        validator=strict_discrete_set,
+        map_values=True,
+        values={"1x": 0, "2x": 1},
+    )
+
     sensitivity_level = Instrument.control(
         ":SENSe:SENSe:LEVel?",
         ":SENSe:SENSe:LEVel %g",
@@ -390,7 +387,6 @@
         in dBm. The sensitivity closest to that level, and the sweep speed are automatically
         selected.""",
     )
->>>>>>> 43a1a149
 
     pass
 
